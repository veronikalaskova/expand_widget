--- conflicted
+++ resolved
@@ -19,11 +19,8 @@
   final int maxLength;
   final TextStyle style;
   final TextAlign textAlign;
-<<<<<<< HEAD
   final bool expandWidth;
-=======
   final bool expandOnGesture;
->>>>>>> b4f9f81d
 
   const ExpandText(
     this.text, {
@@ -36,11 +33,8 @@
     this.maxLength = 8,
     this.style,
     this.textAlign,
-<<<<<<< HEAD
     this.expandWidth = false,
-=======
     this.expandOnGesture = true,
->>>>>>> b4f9f81d
   }) : super(key: key);
 
   @override
